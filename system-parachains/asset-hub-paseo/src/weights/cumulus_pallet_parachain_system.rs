--- conflicted
+++ resolved
@@ -60,15 +60,6 @@
 	/// The range of component `n` is `[0, 1000]`.
 	fn enqueue_inbound_downward_messages(n: u32, ) -> Weight {
 		// Proof Size summary in bytes:
-<<<<<<< HEAD
-		//  Measured:  `84`
-		//  Estimated: `3517`
-		// Minimum execution time: 2_453_000 picoseconds.
-		Weight::from_parts(2_553_000, 0)
-			.saturating_add(Weight::from_parts(0, 3517))
-			// Standard Error: 349_908
-			.saturating_add(Weight::from_parts(207_948_706, 0).saturating_mul(n.into()))
-=======
 		//  Measured:  `12`
 		//  Estimated: `3517`
 		// Minimum execution time: 1_633_000 picoseconds.
@@ -76,7 +67,6 @@
 			.saturating_add(Weight::from_parts(0, 3517))
 			// Standard Error: 39_295
 			.saturating_add(Weight::from_parts(195_057_429, 0).saturating_mul(n.into()))
->>>>>>> 2d0791cb
 			.saturating_add(T::DbWeight::get().reads(3))
 			.saturating_add(T::DbWeight::get().writes(4))
 			.saturating_add(T::DbWeight::get().writes((1_u64).saturating_mul(n.into())))
