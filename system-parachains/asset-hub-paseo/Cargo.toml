--- conflicted
+++ resolved
@@ -9,22 +9,10 @@
 version.workspace = true
 
 [dependencies]
-<<<<<<< HEAD
-codec = { package = "parity-scale-codec", version = "3.0.0", default-features = false, features = [
-    "derive",
-    "max-encoded-len",
-] }
-hex-literal = { version = "0.4.1", optional = true }
-log = { version = "0.4.20", default-features = false }
-scale-info = { version = "2.10.0", default-features = false, features = [
-    "derive",
-] }
-=======
 codec = { features = ["derive", "max-encoded-len"], workspace = true }
 hex-literal = { optional = true, workspace = true }
 log = { workspace = true }
 scale-info = { features = ["derive"], workspace = true }
->>>>>>> 2d0791cb
 
 # Local
 bp-asset-hub-paseo = { workspace = true }
@@ -97,11 +85,7 @@
 ], workspace = true }
 cumulus-pallet-session-benchmarking = { workspace = true }
 cumulus-pallet-xcm = { workspace = true }
-<<<<<<< HEAD
-cumulus-pallet-xcmp-queue = { workspace = true, features = ["bridging"] }
-=======
 cumulus-pallet-xcmp-queue = { features = ["bridging"], workspace = true }
->>>>>>> 2d0791cb
 cumulus-primitives-aura = { workspace = true }
 cumulus-primitives-core = { workspace = true }
 cumulus-primitives-utility = { workspace = true }
@@ -128,147 +112,6 @@
 [features]
 default = ["std"]
 runtime-benchmarks = [
-<<<<<<< HEAD
-    "assets-common/runtime-benchmarks",
-    "cumulus-pallet-parachain-system/runtime-benchmarks",
-    "cumulus-pallet-session-benchmarking/runtime-benchmarks",
-    "cumulus-pallet-xcmp-queue/runtime-benchmarks",
-    "cumulus-primitives-core/runtime-benchmarks",
-    "cumulus-primitives-utility/runtime-benchmarks",
-    "frame-benchmarking/runtime-benchmarks",
-    "frame-support/runtime-benchmarks",
-    "frame-system-benchmarking/runtime-benchmarks",
-    "frame-system/runtime-benchmarks",
-    "hex-literal",
-    "pallet-assets/runtime-benchmarks",
-    "pallet-balances/runtime-benchmarks",
-    "pallet-collator-selection/runtime-benchmarks",
-    "pallet-message-queue/runtime-benchmarks",
-    "pallet-multisig/runtime-benchmarks",
-    "pallet-nfts/runtime-benchmarks",
-    "pallet-proxy/runtime-benchmarks",
-    "pallet-timestamp/runtime-benchmarks",
-    "pallet-uniques/runtime-benchmarks",
-    "pallet-utility/runtime-benchmarks",
-    "pallet-vesting/runtime-benchmarks",
-    "pallet-xcm-benchmarks/runtime-benchmarks",
-    "pallet-xcm/runtime-benchmarks",
-    "parachains-common/runtime-benchmarks",
-    "polkadot-parachain-primitives/runtime-benchmarks",
-    "polkadot-runtime-common/runtime-benchmarks",
-    "snowbridge-router-primitives/runtime-benchmarks",
-    "sp-runtime/runtime-benchmarks",
-    "xcm-builder/runtime-benchmarks",
-    "xcm-executor/runtime-benchmarks",
-    "pallet-asset-conversion/runtime-benchmarks",
-    "pallet-xcm-bridge-hub-router/runtime-benchmarks",
-]
-try-runtime = [
-    "cumulus-pallet-aura-ext/try-runtime",
-    "cumulus-pallet-parachain-system/try-runtime",
-    "cumulus-pallet-xcm/try-runtime",
-    "cumulus-pallet-xcmp-queue/try-runtime",
-    "frame-executive/try-runtime",
-    "frame-support/try-runtime",
-    "frame-system/try-runtime",
-    "frame-try-runtime/try-runtime",
-    "pallet-asset-conversion-tx-payment/try-runtime",
-    "pallet-asset-conversion/try-runtime",
-    "pallet-assets/try-runtime",
-    "pallet-aura/try-runtime",
-    "pallet-authorship/try-runtime",
-    "pallet-balances/try-runtime",
-    "pallet-collator-selection/try-runtime",
-    "pallet-message-queue/try-runtime",
-    "pallet-multisig/try-runtime",
-    "pallet-nfts/try-runtime",
-    "pallet-proxy/try-runtime",
-    "pallet-session/try-runtime",
-    "pallet-timestamp/try-runtime",
-    "pallet-transaction-payment/try-runtime",
-    "pallet-uniques/try-runtime",
-    "pallet-utility/try-runtime",
-    "pallet-vesting/try-runtime",
-    "pallet-xcm/try-runtime",
-    "parachain-info/try-runtime",
-    "polkadot-runtime-common/try-runtime",
-    "sp-runtime/try-runtime",
-    "pallet-xcm-bridge-hub-router/try-runtime",
-]
-std = [
-    "assets-common/std",
-    "codec/std",
-    "cumulus-pallet-aura-ext/std",
-    "cumulus-pallet-parachain-system/std",
-    "cumulus-pallet-session-benchmarking/std",
-    "cumulus-pallet-xcm/std",
-    "cumulus-pallet-xcmp-queue/std",
-    "cumulus-primitives-aura/std",
-    "cumulus-primitives-core/std",
-    "cumulus-primitives-utility/std",
-    "frame-benchmarking?/std",
-    "frame-executive/std",
-    "frame-metadata-hash-extension/std",
-    "frame-support/std",
-    "frame-system-benchmarking?/std",
-    "frame-system-rpc-runtime-api/std",
-    "frame-system/std",
-    "frame-try-runtime?/std",
-    "log/std",
-    "pallet-asset-conversion-tx-payment/std",
-    "pallet-asset-conversion/std",
-    "pallet-assets/std",
-    "pallet-aura/std",
-    "pallet-authorship/std",
-    "pallet-balances/std",
-    "pallet-collator-selection/std",
-    "pallet-message-queue/std",
-    "pallet-multisig/std",
-    "pallet-nfts-runtime-api/std",
-    "pallet-nfts/std",
-    "pallet-proxy/std",
-    "pallet-session/std",
-    "pallet-timestamp/std",
-    "pallet-transaction-payment-rpc-runtime-api/std",
-    "pallet-transaction-payment/std",
-    "pallet-uniques/std",
-    "pallet-utility/std",
-    "pallet-xcm-benchmarks?/std",
-    "pallet-xcm/std",
-    "parachain-info/std",
-    "parachains-common/std",
-    "polkadot-core-primitives/std",
-    "polkadot-parachain-primitives/std",
-    "polkadot-runtime-common/std",
-    "paseo-runtime-constants/std",
-    "primitive-types/std",
-    "scale-info/std",
-    "sp-api/std",
-    "sp-block-builder/std",
-    "sp-consensus-aura/std",
-    "sp-core/std",
-    "sp-debug-derive/std",
-    "sp-genesis-builder/std",
-    "sp-inherents/std",
-    "sp-offchain/std",
-    "sp-runtime/std",
-    "sp-session/std",
-    "sp-std/std",
-    "sp-storage/std",
-    "sp-transaction-pool/std",
-    "sp-version/std",
-    "sp-weights/std",
-    "sp-io/std",
-    "snowbridge-router-primitives/std",
-    "substrate-wasm-builder",
-    "system-parachains-constants/std",
-    "xcm-builder/std",
-    "xcm-executor/std",
-    "xcm/std",
-    "bp-bridge-hub-paseo/std",
-    "pallet-xcm-bridge-hub-router/std",
-    "bp-asset-hub-paseo/std",
-=======
 	"assets-common/runtime-benchmarks",
 	"cumulus-pallet-parachain-system/runtime-benchmarks",
 	"cumulus-pallet-session-benchmarking/runtime-benchmarks",
@@ -408,7 +251,6 @@
 	"xcm-builder/std",
 	"xcm-executor/std",
 	"xcm/std",
->>>>>>> 2d0791cb
 ]
 
 # Enable metadata hash generation at compile time for the `CheckMetadataHash` extension.
